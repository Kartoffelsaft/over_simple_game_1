use std::fmt::Debug;
use std::path::PathBuf;

use serde::de::DeserializeOwned;
use serde::Serialize;

use crate::core::map::tile::TileType;
use std::convert::Infallible;

/// A simple Input/Output interface to get readers/writers from file names.
///
/// Implement this to allow the engine to be able to talk to storage.
pub trait EngineIO: Debug + Sized {
	type ReadError: std::error::Error + Send + Sync;
	type Read: std::io::Read;
	fn read(&mut self, file_path: PathBuf) -> Result<Self::Read, Self::ReadError>;

	type TileInterface: Debug + Serialize + DeserializeOwned;
	fn blank_tile_interface() -> Self::TileInterface;

	type TileAddedError: std::error::Error + Send + Sync + 'static;
	fn tile_added(
		&mut self,
		index: usize,
		tile_type: &mut TileType<Self>,
	) -> Result<(), Self::TileAddedError>;
}

#[derive(Debug)]
pub struct DirectFilesystemSimpleIO(pub std::path::PathBuf);

impl DirectFilesystemSimpleIO {
	pub fn new(base_path: &str) -> DirectFilesystemSimpleIO {
		DirectFilesystemSimpleIO::with_path(std::path::PathBuf::from(base_path))
	}

	pub fn with_path(base_path: std::path::PathBuf) -> DirectFilesystemSimpleIO {
		DirectFilesystemSimpleIO(base_path)
	}

	pub fn with_cwd() -> DirectFilesystemSimpleIO {
		let path = if let Ok(manifest_dir) = std::env::var("CARGO_MANIFEST_DIR") {
			std::path::PathBuf::from(manifest_dir)
		} else {
			std::path::PathBuf::from(".")
		};
		DirectFilesystemSimpleIO::with_path(path)
	}
}

impl EngineIO for DirectFilesystemSimpleIO {
	type ReadError = std::io::Error;
	type Read = std::fs::File;

	fn read(&mut self, file_path: PathBuf) -> Result<Self::Read, Self::ReadError> {
		let mut path = self.0.clone();
		path.push(file_path);
		std::fs::File::open(path)
	}

	type TileInterface = ();

<<<<<<< HEAD
	#[allow(clippy::unused_unit)]
	fn blank_tile_interface() -> Self::TileInterface {
		()
	}
=======
	fn blank_tile_interface() -> Self::TileInterface {}
>>>>>>> 40a4e6c6

	type TileAddedError = Infallible;

	fn tile_added(
		&mut self,
		_index: usize,
		_tile_type: &mut TileType<Self>,
	) -> Result<(), Self::TileAddedError> {
		Ok(())
	}
}<|MERGE_RESOLUTION|>--- conflicted
+++ resolved
@@ -60,14 +60,7 @@
 
 	type TileInterface = ();
 
-<<<<<<< HEAD
-	#[allow(clippy::unused_unit)]
-	fn blank_tile_interface() -> Self::TileInterface {
-		()
-	}
-=======
 	fn blank_tile_interface() -> Self::TileInterface {}
->>>>>>> 40a4e6c6
 
 	type TileAddedError = Infallible;
 
