use std::ops::{Add, Neg, Sub};

/// Hex Coordinates, cubic notation but axial stored.
///
/// This creates a rhombus shape of hex tiles, 0,0 in top left, 255,255 in bottom right, each row
/// down the rhombus shifts a half tile right compared to the prior.  Wraps cleanly left/right.
///
/// Coordinates can be acquired either via cubic via x/y/z (x/z stored, y calculated) or via axial q/r.
///
/// Axial coordinates are just cubic's x/z where y is -x-z since x+y+z=0 to get the cubic plane.
///
/// ```
/// let coord = over_simple_game_1::core::map::coord::Coord::new_axial(0, 1);
/// assert_eq!(coord.x(), 0);
/// assert_eq!(coord.y(), -1);
/// assert_eq!(coord.z(), 1);
/// assert_eq!(coord.q(), 0);
/// assert_eq!(coord.r(), 1);
/// ```
#[derive(Clone, Copy, Default, Debug, Hash, PartialOrd, PartialEq, Ord, Eq)]
pub struct Coord(i8, i8);

impl Coord {
	/// Uses axial coordinates to create a new `Coord`
	///
	/// Axial coordinate, 0,0 is top-left, 255,255 is bottom-right.
	///
	/// ```
	/// let coord = over_simple_game_1::core::map::coord::Coord::new_axial(0, 1);
	/// assert_eq!(coord.q(), 0);
	/// assert_eq!(coord.r(), 1);
	/// ```
	pub fn new_axial(q: i8, r: i8) -> Coord {
		Coord(q, r)
	}

	/// Uses cubic coordinates to create a new `Coord`
	///
	/// cubic coordinates are the 3 axis of a 3d Cube, though constrained to the diagonal plane as
	/// `x + y + z = 0`.
	///
	/// ```
	/// let coord = over_simple_game_1::core::map::coord::Coord::new_axial(0, 1);
	/// assert_eq!(coord.x(), 0);
	/// assert_eq!(coord.y(), -1);
	/// assert_eq!(coord.z(), 1);
	/// ```
	pub fn new_cubic(x: i8, y: i8, z: i8) -> Coord {
		assert_eq!(x.wrapping_add(y).wrapping_add(z), 0);
		Coord(x, z)
	}

	/// Uses linear (pixel) coordinate to create a new `Coord`
	///
	/// Currently this just treats the hex tiles like they are offset rectangles,
	/// will refine it later.
	///
	/// ```
	/// # use over_simple_game_1::core::map::coord::Coord;
	/// assert_eq!(Coord::from_linear(0.0, 0.0), Coord::new_axial(0, 0));
	/// assert_eq!(Coord::from_linear(1.0, 0.0), Coord::new_axial(1, 0));
	/// assert_eq!(Coord::from_linear(0.5, 1.0), Coord::new_axial(0, 1));
	/// assert_eq!(Coord::from_linear(1.5, 1.0), Coord::new_axial(1, 1));
	/// assert_eq!(Coord::from_linear(-1.0, 0.0), Coord::new_axial(-1, 0));
	/// assert_eq!(Coord::from_linear(-0.5, -1.0), Coord::new_axial(0, -1));
	/// assert_eq!(Coord::from_linear(-1.5, -1.0), Coord::new_axial(-1, -1));
	/// ```
	pub fn from_linear(x: f32, y: f32) -> Coord {
		let s3 = 3.0f32.sqrt();
		let segment = (x + s3 * y + 1.0).floor();
		let q = (((2.0 * x + 1.0).floor() + segment) / 3.0).floor();
		let r = ((segment + (-x + s3 * y + 1.0).floor()) / 3.0).floor();
		Coord::new_axial((q - r) as i8, r as i8)
	}

	pub fn to_linear(self) -> (f32, f32) {
		let q = self.0 as f32;
		let r = self.1 as f32;
		let offset_x = r * 0.5;
		(q + offset_x, r)
	}

	pub fn q(&self) -> i8 {
		self.0
	}

	pub fn r(&self) -> i8 {
		self.1
	}

	pub fn to_axial_tuple(&self) -> (i8, i8) {
		(self.q(), self.r())
	}

	pub fn x(&self) -> i8 {
		self.0
	}

	pub fn y(&self) -> i8 {
		self.0.wrapping_neg().wrapping_sub(self.1)
	}

	pub fn z(&self) -> i8 {
		self.1
	}

	pub fn to_cubic_tuple(&self) -> (i8, i8, i8) {
		(self.x(), self.y(), self.z())
	}

	pub fn idx(self, max_x: u8, max_z: u8, wraps_x: bool) -> Option<usize> {
		if self.1 as u8 > max_z || (!wraps_x && self.0 as u8 > max_x) {
			return None;
		}
		let x = (self.0 as u8) as usize % (max_x as usize + 1);
		let z = (self.1 as u8) as usize;
		Some((z * max_x as usize) + x)
	}

	pub fn scale(self, scale: i8) -> Coord {
		Coord(self.0.wrapping_mul(scale), self.1.wrapping_mul(scale))
	}

	pub fn cw(self) -> Coord {
		let (x, y, z) = (-self).to_cubic_tuple();
		Coord::new_cubic(z, x, y)
	}

	pub fn ccw(self) -> Coord {
		let (x, y, z) = (-self).to_cubic_tuple();
		Coord::new_cubic(y, z, x)
	}

	pub fn cw_offset(self, center: Coord) -> Coord {
		(center - self).cw() + center
	}

	pub fn ccw_offset(self, center: Coord) -> Coord {
		(center - self).ccw() + center
	}

	pub fn iter_neighbors_ring(self, distance: i8) -> CoordRingIterator {
		CoordRingIterator::new(self, distance)
	}

	pub fn iter_neighbors(self, distance: i8) -> CoordNeighborIterator {
		CoordNeighborIterator::new(self, distance)
	}
}

impl Add for Coord {
	type Output = Coord;

	fn add(self, rhs: Self) -> Self::Output {
		Coord(self.0.wrapping_add(rhs.0), self.1.wrapping_add(rhs.1))
	}
}

impl Sub for Coord {
	type Output = Coord;

	fn sub(self, rhs: Self) -> Self::Output {
		Coord(self.0.wrapping_sub(rhs.0), self.1.wrapping_sub(rhs.1))
	}
}

impl Neg for Coord {
	type Output = Coord;

	fn neg(self) -> Self::Output {
		Coord(-self.0, -self.1)
	}
}

pub struct CoordRingIterator {
	point: Option<Coord>,
	side: Coord,
	distance: i8,
	offset: i8,
}

impl CoordRingIterator {
	fn new(center: Coord, distance: i8) -> CoordRingIterator {
		if distance == 0 {
			CoordRingIterator {
				point: Some(center),
				side: Coord(-1, 1).ccw(),
				distance: 0,
				offset: 0,
			}
		} else {
			let side = Coord(1, 0);
			CoordRingIterator {
				point: Some(center + side.scale(distance)),
				side: (-side).ccw(),
				distance,
				offset: 0,
			}
		}
	}
}

impl Iterator for CoordRingIterator {
	type Item = Coord;

	fn next(&mut self) -> Option<Self::Item> {
		let point = self.point? + self.side.scale(self.offset);
		if self.offset >= self.distance {
			self.offset = 1;
			self.side = self.side.cw();
			if self.side == Coord(-1, 1) {
				self.point = None;
			} else {
				self.point = Some(point)
			}
		} else {
			self.offset += 1;
		}
		Some(point)
	}
}

pub struct CoordNeighborIterator {
	ring_iter: CoordRingIterator,
	center: Coord,
	distance: i8,
}

impl CoordNeighborIterator {
	fn new(center: Coord, distance: i8) -> CoordNeighborIterator {
		CoordNeighborIterator {
			ring_iter: CoordRingIterator::new(center, 0),
			center,
			distance,
		}
	}
}

impl Iterator for CoordNeighborIterator {
	type Item = Coord;

	fn next(&mut self) -> Option<Self::Item> {
		if let Some(coord) = self.ring_iter.next() {
			return Some(coord);
		}
		if self.distance <= self.ring_iter.distance {
			return None;
		}
		self.ring_iter = CoordRingIterator::new(self.center, self.ring_iter.distance + 1);
		self.ring_iter.next()
	}
}

<<<<<<< HEAD
#[cfg(test)]
mod coord_tests {
    use proptest::prelude::*;

    proptest!(
        #[test]
        fn to_from_coord(q: i8, r: i8) {
            let axial = super::Coord::new_axial(q, r);

            let (x, y) = axial.to_linear();
            let axial_to_from = super::Coord::from_linear(x, y);

            assert_eq!((x, y, axial), (x, y, axial_to_from));
        }
    );
}
=======
pub struct MapCoord {
	pub map: u32,
	pub coord: Coord,
}

// #[cfg(test)]
// mod coord_hex_tests {
// 	#[test]
// 	fn from_linear_test() {
// 	}
// }
>>>>>>> 101b66bd
<|MERGE_RESOLUTION|>--- conflicted
+++ resolved
@@ -251,7 +251,11 @@
 	}
 }
 
-<<<<<<< HEAD
+pub struct MapCoord {
+	pub map: u32,
+	pub coord: Coord,
+}
+
 #[cfg(test)]
 mod coord_tests {
     use proptest::prelude::*;
@@ -267,17 +271,4 @@
             assert_eq!((x, y, axial), (x, y, axial_to_from));
         }
     );
-}
-=======
-pub struct MapCoord {
-	pub map: u32,
-	pub coord: Coord,
-}
-
-// #[cfg(test)]
-// mod coord_hex_tests {
-// 	#[test]
-// 	fn from_linear_test() {
-// 	}
-// }
->>>>>>> 101b66bd
+}